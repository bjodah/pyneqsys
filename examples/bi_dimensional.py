#!/usr/bin/env python
# -*- coding: utf-8 -*-

import sympy as sp
import numpy as np

from pyneqsys import SymbolicSys


def main(init_a=0, init_b=0, savetxt='None'):
    x = sp.symarray('x', 2)
    f = [x[0] + (x[0] - x[1])**3/2 - 1,
         (x[1] - x[0])**3/2 + x[1]]
    neqsys = SymbolicSys(x, f)
<<<<<<< HEAD
    sol = neqsys.solve_scipy([init_a, init_b])
    if savetxt != 'None':
        np.savetxt(sol.x, savetxt)
    else:
        if not plot:
            print(sol)
    if plot:
        import matplotlib.pyplot as plt
        plt.plot(out[:, 0], out[:, 1:])
        if savefig != 'None':
            plt.savefig(savefig, dpi=dpi)
        else:
            plt.show()
=======
    x, sol = neqsys.solve_scipy([init_a, init_b])
    if savetxt != 'None':
        np.savetxt(x, savetxt)
    else:
        print(sol)
>>>>>>> 8ba9d44a

if __name__ == '__main__':
    try:
        import argh
        argh.dispatch_command(main)
    except ImportError:
        import sys
        if len(sys.argv) > 1:
            import warnings
            warnings.warn("Ignoring parameters run "
                          "'pip install --user argh' to fix.")
        main()<|MERGE_RESOLUTION|>--- conflicted
+++ resolved
@@ -12,27 +12,11 @@
     f = [x[0] + (x[0] - x[1])**3/2 - 1,
          (x[1] - x[0])**3/2 + x[1]]
     neqsys = SymbolicSys(x, f)
-<<<<<<< HEAD
-    sol = neqsys.solve_scipy([init_a, init_b])
-    if savetxt != 'None':
-        np.savetxt(sol.x, savetxt)
-    else:
-        if not plot:
-            print(sol)
-    if plot:
-        import matplotlib.pyplot as plt
-        plt.plot(out[:, 0], out[:, 1:])
-        if savefig != 'None':
-            plt.savefig(savefig, dpi=dpi)
-        else:
-            plt.show()
-=======
     x, sol = neqsys.solve_scipy([init_a, init_b])
     if savetxt != 'None':
         np.savetxt(x, savetxt)
     else:
         print(sol)
->>>>>>> 8ba9d44a
 
 if __name__ == '__main__':
     try:
